<?php

/**
 * Decorate {@link DataObject}s which are required to be saved
 * to the database directly by a {@link MultiFormStep}.
 * Only needed for objects which aren't stored in the session,
 * which is the default.
 *
 * This decorator also augments get() requests to the datalayer
 * by automatically filtering out temporary objects.
 * You can override this filter by putting the following statement
 * in your WHERE clause:
 * `<MyDataObjectClass>`.`MultiFormIsTemporary` = 1
 *
 * @package multiform
 */
class MultiFormObjectDecorator extends DataExtension {

	private static $db = array(
		'MultiFormIsTemporary' => 'Boolean',
	);

	private static $has_one = array(
		'MultiFormSession' => 'MultiFormSession',
	);

<<<<<<< HEAD
=======
	/**
	 * Augment any queries to MultiFormObjectDecorator and only
	 * return anything that isn't considered temporary.
	 */
>>>>>>> 5eb68aa6
	public function augmentSQL(SQLQuery &$query) {
		$where = $query->getWhere();
		if(!$where && !$this->wantsTemporary($query)) {
			$from = array_values($query->getFrom());
			$query->addWhere("{$from[0]}.MultiFormIsTemporary = 0");
			return;
		}

		if(
<<<<<<< HEAD
			strpos($query->where[0], ".`ID` = ") === false
			&& strpos($query->where[0], ".ID = ") === false
			&& strpos($query->where[0], "ID = ") !== 0
			&& !$this->wantsTemporary($query)
		) {
			$query->where[] = "\"{$query->from[0]}\".\"MultiFormIsTemporary\" = 0";
=======
			strpos($where[0], ".`ID` = ") === false 
			&& strpos($where[0], ".ID = ") === false 
			&& strpos($where[0], "ID = ") !== 0
			&& !$this->wantsTemporary($query)
		) {
			$from = array_values($query->getFrom());
			$query->addWhere("{$from[0]}.MultiFormIsTemporary = 0");
>>>>>>> 5eb68aa6
		}
	}

	/**
	 * Determines if the current query is supposed
	 * to be exempt from the automatic filtering out
	 * of temporary records.
	 *
	 * @param SQLQuery $query
	 * @return boolean
	 */
	protected function wantsTemporary($query) {
		foreach($query->getWhere() as $whereClause) {
			$from = array_values($query->getFrom());
			// SQLQuery will automatically add double quotes and single quotes to values, so check against that.
			if($whereClause == "{$from[0]}.\"MultiFormIsTemporary\" = '1'") {
				return true;
			}
		}

		return false;
	}
}<|MERGE_RESOLUTION|>--- conflicted
+++ resolved
@@ -24,13 +24,10 @@
 		'MultiFormSession' => 'MultiFormSession',
 	);
 
-<<<<<<< HEAD
-=======
 	/**
 	 * Augment any queries to MultiFormObjectDecorator and only
 	 * return anything that isn't considered temporary.
 	 */
->>>>>>> 5eb68aa6
 	public function augmentSQL(SQLQuery &$query) {
 		$where = $query->getWhere();
 		if(!$where && !$this->wantsTemporary($query)) {
@@ -40,14 +37,6 @@
 		}
 
 		if(
-<<<<<<< HEAD
-			strpos($query->where[0], ".`ID` = ") === false
-			&& strpos($query->where[0], ".ID = ") === false
-			&& strpos($query->where[0], "ID = ") !== 0
-			&& !$this->wantsTemporary($query)
-		) {
-			$query->where[] = "\"{$query->from[0]}\".\"MultiFormIsTemporary\" = 0";
-=======
 			strpos($where[0], ".`ID` = ") === false 
 			&& strpos($where[0], ".ID = ") === false 
 			&& strpos($where[0], "ID = ") !== 0
@@ -55,7 +44,6 @@
 		) {
 			$from = array_values($query->getFrom());
 			$query->addWhere("{$from[0]}.MultiFormIsTemporary = 0");
->>>>>>> 5eb68aa6
 		}
 	}
 
